--- conflicted
+++ resolved
@@ -2,17 +2,6 @@
 import execution
 import logging
 import os
-<<<<<<< HEAD
-import json
-import traceback # For logging detailed errors in debug route
-
-# Use relative imports for modules within the mcp_server package
-from .execution import execute_generate_very_simple_json
-
-# --- Standard Setup ---
-=======
-
->>>>>>> a02a6f38
 logging.basicConfig(level=logging.INFO, format='%(asctime)s - %(levelname)s - %(message)s')
 
 app = Flask(__name__)
@@ -111,52 +100,13 @@
     except Exception as e:
         logging.exception("Unhandled exception in /tools/list_files")
         return jsonify({"status": "error", "message": "Internal server error"}), 500
-<<<<<<< HEAD
-# --- End standard routes ---
-
-app.route('/tools/generate_very_simple_json', methods=['POST'])
-def handle_generate_very_simple_json():
-    logger.info("Received request for /tools/generate_very_simple_json")
-=======
 
 @app.route('/tools/create_directory', methods=['POST'])
 def handle_create_directory():
->>>>>>> a02a6f38
     data, error_response, status_code = get_request_data()
     if error_response:
         return error_response, status_code
 
-<<<<<<< HEAD
-    description = data.get('description')
-    workspace_path = data.get('workspace_path') # From get_request_data
-
-    if not description:
-        logger.warning("Missing 'description' parameter.")
-        return jsonify({"status":"error", "message":"Missing required parameter: description"}), 400
-
-    try:
-        logger.info(f"Calling execution.execute_generate_very_simple_json for: '{description[:50]}...'")
-        result = execution.execute_generate_very_simple_json(workspace_path, description)
-
-        # Determine HTTP status based on the result from execution function
-        http_status = 200
-        if isinstance(result, dict) and result.get("status") == "error":
-            http_status = 500 # Default to 500 for server-side errors
-            if "SecurityError" in result.get("message", ""): http_status = 403
-            elif "Model failed" in result.get("message", ""): http_status = 502 # Bad Gateway (problem with upstream LLM)
-            elif "parse model response" in result.get("message", ""): http_status = 500
-        elif not isinstance(result, dict) or "status" not in result: # Unexpected result format
-             logger.error(f"Unexpected result format from execute_generate_very_simple_json: {result}")
-             result = {"status": "error", "message": "Internal server error: Unexpected result format from tool execution."}
-             http_status = 500
-
-        logger.info(f"Returning response for /tools/generate_very_simple_json with status {http_status}: {result}")
-        return jsonify(result), http_status
-
-    except Exception as e:
-        logger.exception(f"Unhandled EXCEPTION in /tools/generate_very_simple_json handler: {e}")
-        return jsonify({"status": "error", "message": f"Internal server error: {e}"}), 500
-=======
     relative_path = data.get('path')
     workspace_path = data.get('workspace_path')
 
@@ -207,7 +157,6 @@
     except Exception as e:
         logging.exception("Unhandled exception in /tools/edit_file")
         return jsonify({"status": "error", "message": "Internal server error"}), 500
->>>>>>> a02a6f38
 
 if __name__ == '__main__':
     port = int(os.environ.get('MCP_PORT', 5100))
