# file định dạng các tools: create_file, read_file, list_files, create_directory, edit_file

import os
from pathlib import Path
import logging
<<<<<<< HEAD
import json
from .utils import (_resolve_and_validate_path, SecurityError)
from .utils import save_data_to_json_file # Needs refactored save util
import google.generativeai as genai


logging.basicConfig(level=logging.INFO, format='%(asctime)s - %(levelname)s - %(message)s')
logger = logging.getLogger(__name__)
API_KEY="AIzaSyBupmYhVsG_o12_LoGFlYSfaZT3eN0bVR0"
MODEL_NAME = "gemini-2.0-flash"
=======

logging.basicConfig(level=logging.INFO, format='%(asctime)s - %(levelname)s - %(message)s')

class SecurityError(Exception): # class này kế thừa Exception dùng để xử lý các lỗi liên quan đến bảo mật
    pass

# Kiểm tra đường dẫn file mà user và LLM đưa vào. Đảm bảo nó ko thoát khỏi thư mục gốc
def _resolve_and_validate_path(base_dir_str, relative_path_str):
    if not base_dir_str or not isinstance(base_dir_str, str):
        raise ValueError("Base directory path must be provided as a non-empty string.")
    if relative_path_str is None or not isinstance(relative_path_str, str):
         relative_path_str = "" 

    try:
        base_dir = Path(base_dir_str).resolve(strict=True) # strict=True đảm bảo base_dir tồn tại
        if not base_dir.is_dir():
             raise ValueError(f"Base directory path '{base_dir_str}' is not a valid directory.")

        # Resolving handles '..' components, symlinks etc.
        absolute_path = (base_dir / relative_path_str).resolve()

        # *** The Core Security Check ***
        # So sánh base_dir với absolute_path xem có khớp không.
        common_path = os.path.commonpath([str(base_dir), str(absolute_path)])

        if common_path != str(base_dir):
            logging.warning(f"Security Violation: Path '{relative_path_str}' resolved to '{absolute_path}', escaping base '{base_dir}'.")
            raise SecurityError(f"Path resolution outside allowed workspace: '{relative_path_str}'")

        return absolute_path

    except FileNotFoundError: # xảy ra khi strict=True mà không tìm thấy base_dir
        logging.error(f"Base directory not found: '{base_dir_str}'")
        raise ValueError(f"Base directory not found: '{base_dir_str}'")
    except SecurityError as se:
        raise se
    except Exception as e:
        # Các lỗi liên quan trong quá trình xử lý đường dẫn
        logging.error(f"Invalid path calculation for base='{base_dir_str}', relative='{relative_path_str}': {e}")
        raise ValueError(f"Invalid path '{relative_path_str}': {e}")
>>>>>>> a02a6f38

# Tool tạo file
def create_file(base_dir_str, relative_path_str, content):
    logging.info(f"Attempting to create file '{relative_path_str}' in base directory '{base_dir_str}'")
    try:
        target_path = _resolve_and_validate_path(base_dir_str, relative_path_str)
        target_path.parent.mkdir(parents=True, exist_ok=True) # tạo các thư mục cha nếu chưa tồn tại
        with open(target_path, 'w', encoding='utf-8') as f:
            f.write(content)
        logging.info(f"File created successfully at {target_path}")
        return {"status": "success", "message": f"File '{relative_path_str}' created successfully."}

    except (ValueError, SecurityError) as e: # Lỗi liên quan đến bảo mật
        logging.error(f"Error creating file '{relative_path_str}': {e}")
        return {"status": "error", "message": str(e)}
    except OSError as e: # Lỗi liên quan đến OS
        logging.error(f"OS Error creating file '{relative_path_str}': {e}")
        return {"status": "error", "message": f"Could not create file '{relative_path_str}': {e}"}
    except Exception as e: #  Các lỗi khác
        logging.exception(f"Unexpected error creating file '{relative_path_str}': {e}")
        return {"status": "error", "message": "An unexpected server error occurred."}

# Tool đọc file
def read_file(base_dir_str, relative_path_str):
    logging.info(f"Attempting to read file '{relative_path_str}' in base '{base_dir_str}'")
    try:
        target_path = _resolve_and_validate_path(base_dir_str, relative_path_str)
        if not target_path.is_file():
            logging.warning(f"File not found for reading: {target_path}")
            return {"status": "error", "message": f"File not found: '{relative_path_str}'"}

        content = target_path.read_text(encoding='utf-8')
        logging.info(f"File read successfully: {target_path}")
        return {"status": "success", "content": content}

    except (ValueError, SecurityError) as e:
        logging.error(f"Error reading file '{relative_path_str}': {e}")
        return {"status": "error", "message": str(e)}
    except OSError as e:
        logging.error(f"OS Error reading file '{relative_path_str}': {e}")
        return {"status": "error", "message": f"Could not read file '{relative_path_str}': {e}"}
    except Exception as e:
        logging.exception(f"Unexpected error reading file '{relative_path_str}': {e}")
        return {"status": "error", "message": "An unexpected server error occurred."}

# Tool liệt kê các file
def list_files(base_dir_str, relative_path_str=""):
    logging.info(f"Attempting to list files in '{relative_path_str or '.'}' within base '{base_dir_str}'")
    try:
        target_dir_path = _resolve_and_validate_path(base_dir_str, relative_path_str)
        if not target_dir_path.is_dir():
            logging.warning(f"Directory not found for listing: {target_dir_path}")
            return {"status": "error", "message": f"Directory not found: '{relative_path_str}'"}

        items = []
        for item in target_dir_path.iterdir():
            items.append({
                "name": item.name,
                "type": "directory" if item.is_dir() else "file"
            })
        logging.info(f"Successfully listed directory contents: {target_dir_path}")
        return {"status": "success", "items": items}

    except (ValueError, SecurityError) as e:
        logging.error(f"Validation/Security Error listing files in '{relative_path_str}': {e}")
        return {"status": "error", "message": str(e)}
    except OSError as e:
        logging.error(f"OS Error listing files in '{relative_path_str}': {e}")
        return {"status": "error", "message": f"Could not list directory '{relative_path_str}': {e}"}
    except Exception as e:
        logging.exception(f"Unexpected error listing files in '{relative_path_str}': {e}")
        return {"status": "error", "message": "An unexpected server error occurred."}

# Tool tạo đường dẫn thư mục
def create_directory(base_dir_str, relative_path_str):
    logging.info(f"Attempting to create directory '{relative_path_str}' in base '{base_dir_str}'")
    if not relative_path_str: 
         return {"status": "error", "message": "Directory path cannot be empty."}
    try:
        target_path = _resolve_and_validate_path(base_dir_str, relative_path_str)
        target_path.mkdir(parents=True, exist_ok=True)

        logging.info(f"Successfully ensured directory exists: {target_path}")
        return {"status": "success", "message": f"Directory '{relative_path_str}' created or already exists."}

    except (ValueError, SecurityError) as e:
        logging.error(f"Validation/Security Error creating directory '{relative_path_str}': {e}")
        return {"status": "error", "message": str(e)}
    except OSError as e:
        logging.error(f"OS Error creating directory '{relative_path_str}': {e}")
        return {"status": "error", "message": f"Could not create directory '{relative_path_str}': {e}"}
    except Exception as e:
        logging.exception(f"Unexpected error creating directory '{relative_path_str}': {e}")
        return {"status": "error", "message": "An unexpected server error occurred."}

# Tool chỉnh sửa file (tạm thời không cần)
def edit_file(base_dir_str, relative_path_str, changes_description):
    logging.info(f"Attempting to edit file '{relative_path_str}' in base '{base_dir_str}' with changes: '{changes_description[:50]}...'")
    try:
        target_path = _resolve_and_validate_path(base_dir_str, relative_path_str)
        if not target_path.is_file():
            logging.warning(f"File not found for editing: {target_path}")
            return {"status": "error", "message": f"File not found: '{relative_path_str}'"}

        # Đổi toàn bộ content cũ bằng content mới chứ không phải sửa đổi(cần chỉnh sửa thêm)
        new_content = changes_description
        with open(target_path, 'w', encoding='utf-8') as f:
            f.write(new_content)
        logging.info(f"Successfully edited (overwritten) file: {target_path}")
        return {"status": "success", "message": f"File '{relative_path_str}' edited successfully."}

    except (ValueError, SecurityError) as e:
        logging.error(f"Validation/Security Error editing file '{relative_path_str}': {e}")
        return {"status": "error", "message": str(e)}
    except OSError as e:
        logging.error(f"OS Error editing file '{relative_path_str}': {e}")
        return {"status": "error", "message": f"Could not edit file '{relative_path_str}': {e}"}
    except Exception as e:
        logging.exception(f"Unexpected error editing file '{relative_path_str}': {e}")
<<<<<<< HEAD
        return {"status": "error", "message": "An unexpected server error occurred."}
    
def execute_generate_very_simple_json(base_dir_str, description):
    logger.info(f"[EXECUTION-SIMPLE] Generating simple JSON for: '{description[:50]}...'")
    try:
        # VERY Simple Prompt
        SYSTEM_INSTRUCTION = f"""Based on the following user description, provide a short summary and list up to 5 main keywords.
        User Description: "{description}"
        Output ONLY a valid JSON object with two keys: "summary" (a string) and "keywords" (a list of strings).
        Example:
        {{
        "summary": "A brief summary of the description.",
        "keywords": ["keyword1", "keyword2", "keyword3"]
        }}
        """
        genai.configure(api_key=API_KEY)
        
        model = genai.GenerativeModel(
            MODEL_NAME
        )
        request_options = {"timeout": 60} # Shorter timeout for simple task
        logger.info("[EXECUTION-SIMPLE] Calling model.generate_content...")
        response = model.generate_content(
            SYSTEM_INSTRUCTION,
            request_options=request_options
        )
        logger.info("[EXECUTION-SIMPLE] Received response from model.")

        # 4. Robust check for response validity (copied & adapted from debug route)
        failure_message = None
        response_text_content = None # To store the actual text
        finish_reason_val = None

        if hasattr(response, 'prompt_feedback') and hasattr(response.prompt_feedback, 'block_reason') and response.prompt_feedback.block_reason != 0:
            finish_reason_val = response.prompt_feedback.block_reason
            failure_message = f"Model response blocked. Finish Reason Enum: {finish_reason_val}"
            if hasattr(response.prompt_feedback, 'safety_ratings'):
                logger.error(f"Safety Ratings: {response.prompt_feedback.safety_ratings}")
        elif not response.candidates:
            failure_message = "Model response missing candidates list."
        else:
            candidate = response.candidates[0] # Assuming at least one candidate
            if not hasattr(candidate, 'content'):
                failure_message = "Model response candidate[0] missing 'content'."
            elif not candidate.content.parts: # Check if parts list is empty
                failure_message = "Model response candidate[0].content has no 'parts'."
            else:
                part = candidate.content.parts[0] # Assuming at least one part
                if not hasattr(part, 'text') or not part.text: # Check if text is missing or empty
                    failure_message = "Model response candidate[0].content.parts[0] has missing or empty 'text'."
                else:
                    response_text_content = part.text # Success - got text

        if failure_message and hasattr(response, 'prompt_feedback') and hasattr(response.prompt_feedback, 'finish_reason'):
              f_reason = response.prompt_feedback.finish_reason
              if f_reason != 0: failure_message += f" Finish Reason Enum: {f_reason}"


        # 5. Handle outcome
        if failure_message:
            logger.error(f"[EXECUTION-SIMPLE] Model call failed: {failure_message}")
            return {"status": "error", "message": f"Model did not generate valid content: {failure_message}"}
        elif response_text_content is None:
             logger.error("[EXECUTION-SIMPLE] Failed: No failure detected by checks, but response_text_content is still None.")
             return {"status": "error", "message": "Model generation failed for an unknown reason (no text returned)."}
        else:
             logger.info("[EXECUTION-SIMPLE] Model call successful, attempting to parse and save...")
             # Parse the response text
             try:
                 # Clean potential markdown ```json ... ```
                 clean_text = response_text_content.strip()
                 if clean_text.startswith("```json"):
                     clean_text = clean_text[7:]
                 if clean_text.endswith("```"):
                     clean_text = clean_text[:-3]
                 clean_text = clean_text.strip()

                 output_data = json.loads(clean_text)
                 if not isinstance(output_data, dict):
                     raise ValueError("Parsed data is not a dictionary.")
                 logger.info("[EXECUTION-SIMPLE] Parsing successful.")
             except Exception as parse_e:
                 logger.error(f"[EXECUTION-SIMPLE] Failed to parse model response: {parse_e}. Raw text: '{response_text_content[:200]}...'")
                 return {"status": "error", "message": f"Failed to parse model's JSON response: {parse_e}"}

             # Save the generated data to a fixed file name for this test
             relative_filename = "simple_output.json"
             # Using the save_data_to_json_file from utils.py
             save_result = save_data_to_json_file(output_data, base_dir_str, relative_filename)

             if isinstance(save_result, dict) and save_result.get("status") == "error":
                 logger.error(f"[EXECUTION-SIMPLE] Failed to save simple_output.json: {save_result.get('message')}")
                 return save_result # Propagate save error
             elif isinstance(save_result, str): # save_result is the full path
                 logger.info(f"[EXECUTION-SIMPLE] Simple JSON generated and saved to: {relative_filename}")
                 return {"status": "success", "message": f"Simple JSON generated and saved to {relative_filename}.", "filepath": relative_filename}
             else:
                 logger.error(f"[EXECUTION-SIMPLE] Unexpected result from save_data_to_json_file: {save_result}")
                 return {"status": "error", "message": "File saving failed after simple JSON generation due to internal error."}

    except ValueError as ve: # Catch ValueErrors raised by get_gemini_model (e.g. API key)
        logger.exception(f"[EXECUTION-SIMPLE] Configuration or input error: {ve}")
        return {"status": "error", "message": f"Configuration error: {ve}"}
    except Exception as e:
        logger.exception(f"[EXECUTION-SIMPLE] Unexpected error: {e}")
        return {"status": "error", "message": f"An unexpected server error occurred: {e}"}
=======
        return {"status": "error", "message": "An unexpected server error occurred."}
>>>>>>> a02a6f38
<|MERGE_RESOLUTION|>--- conflicted
+++ resolved
@@ -3,18 +3,6 @@
 import os
 from pathlib import Path
 import logging
-<<<<<<< HEAD
-import json
-from .utils import (_resolve_and_validate_path, SecurityError)
-from .utils import save_data_to_json_file # Needs refactored save util
-import google.generativeai as genai
-
-
-logging.basicConfig(level=logging.INFO, format='%(asctime)s - %(levelname)s - %(message)s')
-logger = logging.getLogger(__name__)
-API_KEY="AIzaSyBupmYhVsG_o12_LoGFlYSfaZT3eN0bVR0"
-MODEL_NAME = "gemini-2.0-flash"
-=======
 
 logging.basicConfig(level=logging.INFO, format='%(asctime)s - %(levelname)s - %(message)s')
 
@@ -55,7 +43,6 @@
         # Các lỗi liên quan trong quá trình xử lý đường dẫn
         logging.error(f"Invalid path calculation for base='{base_dir_str}', relative='{relative_path_str}': {e}")
         raise ValueError(f"Invalid path '{relative_path_str}': {e}")
->>>>>>> a02a6f38
 
 # Tool tạo file
 def create_file(base_dir_str, relative_path_str, content):
@@ -175,113 +162,4 @@
         return {"status": "error", "message": f"Could not edit file '{relative_path_str}': {e}"}
     except Exception as e:
         logging.exception(f"Unexpected error editing file '{relative_path_str}': {e}")
-<<<<<<< HEAD
-        return {"status": "error", "message": "An unexpected server error occurred."}
-    
-def execute_generate_very_simple_json(base_dir_str, description):
-    logger.info(f"[EXECUTION-SIMPLE] Generating simple JSON for: '{description[:50]}...'")
-    try:
-        # VERY Simple Prompt
-        SYSTEM_INSTRUCTION = f"""Based on the following user description, provide a short summary and list up to 5 main keywords.
-        User Description: "{description}"
-        Output ONLY a valid JSON object with two keys: "summary" (a string) and "keywords" (a list of strings).
-        Example:
-        {{
-        "summary": "A brief summary of the description.",
-        "keywords": ["keyword1", "keyword2", "keyword3"]
-        }}
-        """
-        genai.configure(api_key=API_KEY)
-        
-        model = genai.GenerativeModel(
-            MODEL_NAME
-        )
-        request_options = {"timeout": 60} # Shorter timeout for simple task
-        logger.info("[EXECUTION-SIMPLE] Calling model.generate_content...")
-        response = model.generate_content(
-            SYSTEM_INSTRUCTION,
-            request_options=request_options
-        )
-        logger.info("[EXECUTION-SIMPLE] Received response from model.")
-
-        # 4. Robust check for response validity (copied & adapted from debug route)
-        failure_message = None
-        response_text_content = None # To store the actual text
-        finish_reason_val = None
-
-        if hasattr(response, 'prompt_feedback') and hasattr(response.prompt_feedback, 'block_reason') and response.prompt_feedback.block_reason != 0:
-            finish_reason_val = response.prompt_feedback.block_reason
-            failure_message = f"Model response blocked. Finish Reason Enum: {finish_reason_val}"
-            if hasattr(response.prompt_feedback, 'safety_ratings'):
-                logger.error(f"Safety Ratings: {response.prompt_feedback.safety_ratings}")
-        elif not response.candidates:
-            failure_message = "Model response missing candidates list."
-        else:
-            candidate = response.candidates[0] # Assuming at least one candidate
-            if not hasattr(candidate, 'content'):
-                failure_message = "Model response candidate[0] missing 'content'."
-            elif not candidate.content.parts: # Check if parts list is empty
-                failure_message = "Model response candidate[0].content has no 'parts'."
-            else:
-                part = candidate.content.parts[0] # Assuming at least one part
-                if not hasattr(part, 'text') or not part.text: # Check if text is missing or empty
-                    failure_message = "Model response candidate[0].content.parts[0] has missing or empty 'text'."
-                else:
-                    response_text_content = part.text # Success - got text
-
-        if failure_message and hasattr(response, 'prompt_feedback') and hasattr(response.prompt_feedback, 'finish_reason'):
-              f_reason = response.prompt_feedback.finish_reason
-              if f_reason != 0: failure_message += f" Finish Reason Enum: {f_reason}"
-
-
-        # 5. Handle outcome
-        if failure_message:
-            logger.error(f"[EXECUTION-SIMPLE] Model call failed: {failure_message}")
-            return {"status": "error", "message": f"Model did not generate valid content: {failure_message}"}
-        elif response_text_content is None:
-             logger.error("[EXECUTION-SIMPLE] Failed: No failure detected by checks, but response_text_content is still None.")
-             return {"status": "error", "message": "Model generation failed for an unknown reason (no text returned)."}
-        else:
-             logger.info("[EXECUTION-SIMPLE] Model call successful, attempting to parse and save...")
-             # Parse the response text
-             try:
-                 # Clean potential markdown ```json ... ```
-                 clean_text = response_text_content.strip()
-                 if clean_text.startswith("```json"):
-                     clean_text = clean_text[7:]
-                 if clean_text.endswith("```"):
-                     clean_text = clean_text[:-3]
-                 clean_text = clean_text.strip()
-
-                 output_data = json.loads(clean_text)
-                 if not isinstance(output_data, dict):
-                     raise ValueError("Parsed data is not a dictionary.")
-                 logger.info("[EXECUTION-SIMPLE] Parsing successful.")
-             except Exception as parse_e:
-                 logger.error(f"[EXECUTION-SIMPLE] Failed to parse model response: {parse_e}. Raw text: '{response_text_content[:200]}...'")
-                 return {"status": "error", "message": f"Failed to parse model's JSON response: {parse_e}"}
-
-             # Save the generated data to a fixed file name for this test
-             relative_filename = "simple_output.json"
-             # Using the save_data_to_json_file from utils.py
-             save_result = save_data_to_json_file(output_data, base_dir_str, relative_filename)
-
-             if isinstance(save_result, dict) and save_result.get("status") == "error":
-                 logger.error(f"[EXECUTION-SIMPLE] Failed to save simple_output.json: {save_result.get('message')}")
-                 return save_result # Propagate save error
-             elif isinstance(save_result, str): # save_result is the full path
-                 logger.info(f"[EXECUTION-SIMPLE] Simple JSON generated and saved to: {relative_filename}")
-                 return {"status": "success", "message": f"Simple JSON generated and saved to {relative_filename}.", "filepath": relative_filename}
-             else:
-                 logger.error(f"[EXECUTION-SIMPLE] Unexpected result from save_data_to_json_file: {save_result}")
-                 return {"status": "error", "message": "File saving failed after simple JSON generation due to internal error."}
-
-    except ValueError as ve: # Catch ValueErrors raised by get_gemini_model (e.g. API key)
-        logger.exception(f"[EXECUTION-SIMPLE] Configuration or input error: {ve}")
-        return {"status": "error", "message": f"Configuration error: {ve}"}
-    except Exception as e:
-        logger.exception(f"[EXECUTION-SIMPLE] Unexpected error: {e}")
-        return {"status": "error", "message": f"An unexpected server error occurred: {e}"}
-=======
-        return {"status": "error", "message": "An unexpected server error occurred."}
->>>>>>> a02a6f38
+        return {"status": "error", "message": "An unexpected server error occurred."}