# các tool's name phải hợp với địa chỉ API

def get_tool_definitions():
    return [
        {
            "name": "create_file",
            "description": "Creates a new file at the specified path relative to the project workspace, with the given content. Use this when asked to create a new file.",
            "parameters": {
                "type": "OBJECT",
                "properties": {
                    "path": {
                        "type": "STRING",
                        "description": "The relative path within the project workspace where the file should be created. e.g., 'src/components/Button.js' or 'docs/README.md'"
                    },
                    "content": {
                        "type": "STRING",
                        "description": "The text content to write into the new file."
                    }
                },
                "required": ["path", "content"]
            }
        },
        {
            "name": "read_file",
            "description": "Reads and returns the entire content of a file at the specified relative path within the project workspace.",
            "parameters": {
                "type": "OBJECT",
                "properties": {
                    "path": {
                        "type": "STRING",
                        "description": "The relative path (within the project workspace) of the file to read. e.g., 'package.json' or 'src/main.py'"
                    }
                },
                "required": ["path"]
            }
        },
        {
            "name": "list_files",
            "description": "Lists all files and directories directly within the specified relative path within the project workspace. If no path is provided, lists the root of the workspace.",
            "parameters": {
                "type": "OBJECT",
                "properties": {
                    "path": {
                        "type": "STRING",
                        "description": "Optional. The relative path (within the project workspace) of the directory to list. Defaults to the workspace root if omitted. e.g., 'src' or 'assets/images'"
                    }
                },
            }
        },
        {
            "name": "create_directory",
            "description": "Creates a new directory (including any necessary parent directories) at the specified relative path within the project workspace.",
            "parameters": {
                "type": "OBJECT",
                "properties": {
                    "path": {
                        "type": "STRING",
                        "description": "The relative path (within the project workspace) where the directory should be created. e.g., 'src/utils' or 'tests/data'"
                    }
                },
                "required": ["path"]
            }
        },
        {
            "name": "edit_file",
            "description": "Edits an existing file at the specified relative path within the project workspace. Currently, this replaces the *entire* content of the file with the provided text.",
            "parameters": {
                "type": "OBJECT",
                "properties": {
                    "path": {
                        "type": "STRING",
                        "description": "The relative path (within the project workspace) of the file to edit. e.g., 'config.py' or 'styles/main.css'"
                    },
                    "changes_description": {
                        "type": "STRING",
                        "description": "The new, complete content that should overwrite the existing file content."
                    }
                },
                "required": ["path", "changes_description"]
            }
<<<<<<< HEAD
        },
                # Add to list in tools_definition.py
        {
            "name": "generate_very_simple_json",
            "description": "Takes a short text description from the user and asks an AI model to generate a VERY simple JSON object containing only a 'summary' and a list of 'keywords' based on that description. The result is saved to a file named 'simple_output.json' in the workspace.",
            "parameters": {
                "type": "OBJECT",
                "properties": {
                    "description": {
                        "type": "STRING",
                        "description": "A short text description provided by the user to be summarized."
                    }
                },
                "required": ["description"]
            }
=======
>>>>>>> a02a6f38
        }
    ]<|MERGE_RESOLUTION|>--- conflicted
+++ resolved
@@ -78,23 +78,5 @@
                 },
                 "required": ["path", "changes_description"]
             }
-<<<<<<< HEAD
-        },
-                # Add to list in tools_definition.py
-        {
-            "name": "generate_very_simple_json",
-            "description": "Takes a short text description from the user and asks an AI model to generate a VERY simple JSON object containing only a 'summary' and a list of 'keywords' based on that description. The result is saved to a file named 'simple_output.json' in the workspace.",
-            "parameters": {
-                "type": "OBJECT",
-                "properties": {
-                    "description": {
-                        "type": "STRING",
-                        "description": "A short text description provided by the user to be summarized."
-                    }
-                },
-                "required": ["description"]
-            }
-=======
->>>>>>> a02a6f38
         }
     ]