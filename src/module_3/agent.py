import json
import os
<<<<<<< HEAD
import subprocess
from dotenv import load_dotenv

load_dotenv()

API_KEY = os.getenv("GEMINI_API_KEY")

def get_gemini_model(model_name="gemini-2.5-pro-exp-03-25"):
    if not API_KEY:
        raise ValueError("GEMINI_API_KEY not found in environment variables.")
    try:
        genai.configure(api_key=API_KEY)
        model = genai.GenerativeModel(model_name)
        return model
    except Exception as e:
        raise ValueError(f"Failed to initialize Gemini model '{model_name}': {e}")

def parse_json_and_generate_scaffold_plan(json_data):
    prompt = f""""
    You are a code generation agent.

    You will receive a JSON specification describing a software application (web, mobile, backend, frontend, etc.).  
    Your task is to:
    1. Understand the structure and components.
    2. Generate:
    - Shell commands to create the folder structure and empty files
    - A dictionary of file paths (only keys, no code inside)

    Format output:
    {{
    "shell": ["mkdir backend", "touch backend/app.py", ...],
    "files": {{
        "backend/app.py": "",
        "frontend/src/App.js": "",
        ...
    }}
    }}

    Only include filenames in "files". Do not output the file contents.

    Here is the spec:
    {json.dumps(json_data, indent=2)}
    """

    response = genai.generate_text(prompt)
    if response.error:
        raise ValueError(f"Error generating scaffold plan: {response.error}")


# import os
# from dotenv import load_dotenv
# import logging
# from langchain_google_genai import ChatGoogleGenerativeAI
# from langchain.agents import AgentExecutor, create_react_agent
# from langchain import hub

# from tools import all_tools

# logging_dir = os.path.join(os.path.dirname(__file__), 'logs')
# os.makedirs(logging_dir, exist_ok=True)

# logging_file_path = os.path.join(logging_dir, 'agent.log')
# logging.basicConfig(
#     level=logging.INFO,
#     format='%(asctime)s - %(levelname)s - %(message)s',
#     handlers=[
#         logging.FileHandler(logging_file_path), # Log to file
#         logging.StreamHandler() # Log to console as well
#     ])

# dotenv_path = os.path.join(os.path.dirname(__file__), '.env')
# load_dotenv(dotenv_path=dotenv_path)
# logging.info("Load env from: %s", dotenv_path)

# gemini_api_key = os.getenv("GEMINI_API_KEY")

# if not gemini_api_key:
#     logging.error("GEMINI_API_KEY not found in .env file.")
#     exit()
# else:
#     logging.info("GEMINI_API_KEY loaded successfully.")

# try:
#     llm = ChatGoogleGenerativeAI(model="gemini-2.5-pro-exp-03-25", google_api_key=gemini_api_key)
#     logging.info("LLM initialized successfully.")

# except Exception as e:
#     logging.exception("Failed to initialize LLM: %s", e)
#     exit()

# # Pull a standard ReAct agent prompt
# prompt = hub.pull("hwchase17/react")

# agent = create_react_agent(llm, all_tools, prompt)
# logging.info("Agent created successfully.")

# # Agent Executor responsible for running the agent loop LLM -> decide action -> run tool -> get observation -> LLM
# agent_executor = AgentExecutor(
#     agent=agent,
#     tools=all_tools,
#     verbose=True,  # Set to True to see process
#     handle_parsing_errors=True,  # Handle parsing errors gracefully
#     max_iterations=4,
# )
# logging.info("Agent executor created successfully.")

# while True:
#     try:
#         user_input = input("You: ")
#         if user_input.lower() == 'exit':
#             logging.info("Exiting interaction loop.")
#             break
        
#         logging.info((f"Received user input: {user_input}"))
=======
import argparse
import logging
from google.generativeai import GenerativeModel, configure
from dotenv import load_dotenv

# Load environment variables from .env file
load_dotenv()
logger = logging.getLogger(__name__)

# Configure logging
logging.basicConfig(
    level=logging.INFO,
    format='%(asctime)s - %(levelname)s - %(message)s',
    handlers=[
        logging.FileHandler('codegen.log'),
        logging.StreamHandler()
    ]
)

# Move API configuration to module level
try:
    api_key = os.getenv('GEMINI_API_KEY')
    if not api_key:
        raise ValueError("GEMINI_API_KEY not found in .env file")
    configure(api_key=api_key)
    logger.info("Gemini API configured successfully.")
except Exception as e:
    logger.error(f"Failed to configure Gemini API: {e}")
    raise

# Supported Gemini models
SUPPORTED_MODELS = ['gemini-1.5-pro', 'gemini-1.5-flash']
DEFAULT_MODEL = 'gemini-2.5-pro-exp-03-25'

OUTPUT_DIR = 'code_generated_result'

parser = argparse.ArgumentParser(description="Generate an application from JSON design and specification files.")
parser.add_argument('design_file', help="Path to the JSON design file")
parser.add_argument('spec_file', help="Path to the JSON specification file")

def validate_json_design(json_data):
    """
    Validate the JSON design file against expected structure.

    Args:
        json_data (dict): JSON design file.

    Raises:
        ValueError: If critical fields are missing or invalid.
    """
    required_fields = ['system_Architecture', 'data_Design', 'interface_Design', 'folder_Structure', 'dependencies']
    for field in required_fields:
        if field not in json_data:
            logger.error(f"Missing required field: {field}")
            raise ValueError(f"JSON design file must contain '{field}'")
    
    # Validate folder structure
    folder_structure = json_data.get('folder_Structure', {}).get('structure', [])
    if not isinstance(folder_structure, list):
        logger.error("folder_Structure.structure must be a list")
        raise ValueError("folder_Structure.structure must be a list")
    
    for item in folder_structure:
        if 'path' not in item:
            logger.error("Each folder_Structure item must have a 'path'")
            raise ValueError("Each folder_Structure item must have a 'path'")
    
    # Validate dependencies
    dependencies = json_data.get('dependencies', {})
    if 'backend' not in dependencies or 'frontend' not in dependencies:
        logger.error("dependencies must contain 'backend' and 'frontend'")
        raise ValueError("dependencies must contain 'backend' and 'frontend'")
    
    # Validate dependencies
    dependencies = json_data.get('dependencies', {})
    if 'backend' not in dependencies or 'frontend' not in dependencies:
        logger.error("dependencies must contain 'backend' and 'frontend'")
        raise ValueError("dependencies must contain 'backend' and 'frontend'")

def validate_json_spec(json_data):
    """
    Validate the JSON specification file against expected structure.
>>>>>>> 42111133

    Args:
        json_data (dict): JSON specification file.

    Raises:
        ValueError: If critical fields are missing or invalid.
    """
    required_fields = ['project_Overview', 'functional_Requirements', 'technology_Stack']
    for field in required_fields:
        if field not in json_data:
            logger.error(f"Missing required field in spec: {field}")
            raise ValueError(f"JSON specification must contain '{field}'")

def parse_json_and_generate_scaffold_plan(json_design):
    """
    Parse a JSON design file and generate a scaffold plan.

    Args:
        json_design (dict): JSON design file describing the application structure.

    Returns:
        dict: A plan with shell commands and file paths in the format:
              {"shell": [str], "files": {str: ""}}

    Raises:
        ValueError: If json_design or folder structure is invalid.
    """
    logger.info("Generating scaffold plan from JSON design file.")
    
    # Validate input
    validate_json_design(json_design)
    
    # Extract folder structure
    folder_structure = json_design['folder_Structure']['structure']
    directories = []
    files = {}
    
    for item in folder_structure:
        path = item['path'].lstrip('/')
        # Prepend OUTPUT_DIR to paths
        output_path = os.path.join(OUTPUT_DIR, path)
        if item['description'].lower().find('directory') != -1:
            directories.append(output_path)
        else:
            files[output_path] = ""
    
    # Add dependency files
    files[os.path.join(OUTPUT_DIR, 'backend/requirements.txt')] = ""
    files[os.path.join(OUTPUT_DIR, 'frontend/package.json')] = ""
    
    # Generate shell commands (for logging purposes)
    shell_commands = [f"mkdir {d}" for d in directories] + [f"touch {f}" for f in files.keys()]
    
    result = {
        "shell": shell_commands,
        "files": files
    }
    
    logger.info("Scaffold plan generated successfully.")
    return result

def create_project_structure(plan):
    """
    Create the project structure programmatically.

    Args:
        plan (dict): Scaffold plan with 'shell' commands and 'files' dictionary.

    Raises:
        OSError: If directory/file creation fails.
    """
    logger.info(f"Creating project structure in {OUTPUT_DIR}.")
    
    # Create OUTPUT_DIR if it doesn't exist
    try:
        os.makedirs(OUTPUT_DIR, exist_ok=True)
        logger.info(f"Created output directory: {OUTPUT_DIR}")
    except OSError as e:
        logger.error(f"Failed to create output directory {OUTPUT_DIR}: {e}")
        raise
    
    # Create directories
    directories = set(os.path.dirname(path) for path in plan['files'].keys() if os.path.dirname(path))
    for directory in directories:
        try:
            os.makedirs(directory, exist_ok=True)
            logger.info(f"Created directory: {directory}")
        except OSError as e:
            logger.error(f"Failed to create directory {directory}: {e}")
            raise
    
    # Create empty files
    for file_path in plan['files'].keys():
        try:
            with open(file_path, 'w', encoding='utf-8') as f:
                pass  # Create empty file
            logger.info(f"Created file: {file_path}")
        except OSError as e:
            logger.error(f"Failed to create file {file_path}: {e}")
            raise

def generate_code_for_each_file(json_design, json_spec, file_path):
    """
    Generate code content for a specific file based on the JSON design and specification files.

    Args:
        json_design (dict): JSON design file describing the application.
        json_spec (dict): JSON specification file with requirements.
        file_path (str): Path to the file for which to generate code.

    Returns:
        str: Generated code content.

    Raises:
        ValueError: If inputs are invalid.
        Exception: If API call or response parsing fails.
    """
    logger.info(f"Generating code for file: {file_path}")
    
    if not isinstance(json_design, dict) or not isinstance(json_spec, dict) or not isinstance(file_path, str):
        logger.error("Invalid inputs: json_design and json_spec must be dicts, file_path must be str.")
        raise ValueError("json_design and json_spec must be dicts, file_path must be a str.")

    try:
        validate_json_design(json_design)
        validate_json_spec(json_spec)
    except ValueError as e:
         logger.error(f"Invalid JSON structure for {file_path}: {e}")
         raise
    
    if file_path.endswith(os.path.join('backend', 'requirements.txt')): # Use os.path.join for robustness
         logger.info(f"Generating content for requirements.txt: {file_path}")
         dependencies = json_design.get('dependencies', {}).get('backend', [])
         return '\n'.join(dependencies)

    if file_path.endswith(os.path.join('frontend', 'package.json')): # Use os.path.join for robustness
        logger.info(f"Generating content for package.json: {file_path}")
        frontend_deps = json_design.get('dependencies', {}).get('frontend', [])
        project_name = json_spec.get('project_Overview', {}).get('project_Name', 'application')
        package_json = {
            "name": f"{project_name.lower().replace(' ', '-')}-frontend",
            "version": "1.0.0",
            "dependencies": {dep: "latest" for dep in frontend_deps},
            "scripts": {
                "start": "react-scripts start", # Example
                "build": "react-scripts build"  # Example
            }
        }
        return json.dumps(package_json, indent=2)
    
    logger.info(f"Proceeding with LLM generation for: {file_path}")
    model = None
    # Use actual supported models, ensure DEFAULT_MODEL is tried first if valid
    models_to_try = []
    if DEFAULT_MODEL in SUPPORTED_MODELS: # Check if default is supported
         models_to_try.append(DEFAULT_MODEL)
    models_to_try.extend([m for m in SUPPORTED_MODELS if m != DEFAULT_MODEL]) # Add others

    if not models_to_try: # Handle case where DEFAULT_MODEL might be invalid AND SUPPORTED_MODELS is empty
         logger.error("DEFAULT_MODEL is not in SUPPORTED_MODELS and SUPPORTED_MODELS is empty.")
         raise ValueError("No valid models configured for generation.")
    
    for model_name in models_to_try:
        try:
            # Ensure API is configured (might be redundant if module-level worked)
            global api_key # Access the module-level api_key
            if not api_key:
               # This case should ideally be caught by the module-level check, but defense-in-depth
               logger.error("Gemini API key not configured (checked within generate_code_for_each_file).")
               raise ValueError("API key not configured")
            model = GenerativeModel(model_name)
            logger.info(f"Using model: {model_name}")
            break # Stop after successfully initializing a model
        except Exception as e:
            logger.warning(f"Failed to initialize model {model_name}: {e}")

    if model is None:
        logger.error(f"Failed to initialize any supported models: {models_to_try}")
        raise ValueError("No supported Gemini models could be initialized.")

    # Extract dynamic fields for prompt
    project_name = json_spec.get('project_Overview', {}).get('project_Name', 'application')
    backend_framework = json_spec.get('technology_Stack', {}).get('backend', {}).get('framework', 'unknown')
    frontend_framework = json_spec.get('technology_Stack', {}).get('frontend', {}).get('framework', 'unknown')
    storage_type = json_design.get('data_Design', {}).get('storage_Type', 'unknown')    

    prompt = f"""
    You are a code writer for a {project_name} with a {backend_framework} backend, {frontend_framework} frontend, and {storage_type} storage.
    Based on the JSON design file (technical implementation) and JSON specification file (requirements), generate the complete content of the file.

    Requirements:
    - File path: `{file_path}`
    - Only output valid code (no explanation or markdown).
    - Implement functionality based on both files:
      - Design file: Defines system architecture, API endpoints (interface_Design.api_Specifications), data models (data_Design), and workflows (workflow_Interaction).
        - Backend: Implement API endpoints as specified, handling data operations with the given storage type.
        - Frontend: Create components to support user interactions as per workflows and requirements, using the specified storage.
        - Use dependencies from dependencies field.
      - Specification file: Defines functional requirements (functional_Requirements), non-functional requirements (non_Functional_Requirements), and project scope (project_Overview).
        - Functional requirements detail user-facing features and acceptance criteria.
        - Non-functional requirements include constraints like usability, performance, or security.
        - Scope defines what features to include or exclude.
    - Infer the file's role from its path (e.g., backend main file, frontend main component).
    - Ensure code aligns with acceptance criteria and non-functional requirements.

    Here is the design file:
    {json.dumps(json_design, indent=2)}

    Here is the specification file:
    {json.dumps(json_spec, indent=2)}
    """

    try:
        response = model.generate_content(prompt)
        generated_text = response.text.strip()
        # Optional: Strip markdown code fences
        if generated_text.startswith("```") and generated_text.endswith("```"):
             lines = generated_text.splitlines()
             if len(lines) > 1:
                 # Take lines between the first and last line
                 generated_text = "\n".join(lines[1:-1]).strip()
             else: # Handle edge case of ```code``` on one line
                 generated_text = generated_text.strip('`').strip()

        return generated_text
    except Exception as e:
        logger.error(f"Failed to generate code for {file_path}: {e}")
        raise

def write_code_to_file(file_path, code):
    """
    Write generated code to a file.

    Args:
        file_path (str): Path to the file.
        code (str): Code content to write.

    Raises:
        OSError: If file writing fails.
    """
    logger.info(f"Writing code to file: {file_path}")
    try:
        os.makedirs(os.path.dirname(file_path), exist_ok=True)
        with open(file_path, 'w', encoding='utf-8') as f:
            f.write(code)
        logger.info(f"Successfully wrote to {file_path}")
    except OSError as e:
        logger.error(f"Failed to write to {file_path}: {e}")
        raise

def run_codegen_pipeline(json_design, json_spec, design_file_path):
    """
    Run the code generation pipeline: scaffold, create structure, and generate code.

    Args:
        json_design (dict): JSON design file of the application.
        json_spec (dict): JSON specification file with requirements.
        design_file_path (str): Path to the JSON design file (for logging).

    Raises:
        Exception: If any step in the pipeline fails.
    """
    logger.info(f"Starting code generation pipeline for {design_file_path}.")
    try:
        plan = parse_json_and_generate_scaffold_plan(json_design)
        create_project_structure(plan)
        for file_path in plan["files"].keys():
            code = generate_code_for_each_file(json_design, json_spec, file_path)
            write_code_to_file(file_path, code)
        logger.info("Code generation pipeline completed successfully.")
    except Exception as e:
        logger.error(f"Pipeline failed: {e}")
        raise

if __name__ == "__main__":
    args = parser.parse_args()

    try:
        with open(args.design_file) as f:
            json_design = json.load(f)
        with open(args.spec_file) as f:
            json_spec = json.load(f)
        
        # Validate compatibility (check metadata)
        design_metadata = json_design.get('metadata', {})
        spec_timestamp = json_spec.get('metadata', {}).get('timestamp', '')
        if design_metadata.get('source_specification_timestamp') != spec_timestamp:
            logger.warning("Design file's source specification timestamp does not match spec file timestamp.")
        
        run_codegen_pipeline(json_design, json_spec, args.design_file)
    except FileNotFoundError as e:
        logger.error(f"File not found: {e}")
        raise
    except json.JSONDecodeError as e:
        logger.error(f"Invalid JSON file: {e}")
        raise<|MERGE_RESOLUTION|>--- conflicted
+++ resolved
@@ -1,121 +1,5 @@
 import json
 import os
-<<<<<<< HEAD
-import subprocess
-from dotenv import load_dotenv
-
-load_dotenv()
-
-API_KEY = os.getenv("GEMINI_API_KEY")
-
-def get_gemini_model(model_name="gemini-2.5-pro-exp-03-25"):
-    if not API_KEY:
-        raise ValueError("GEMINI_API_KEY not found in environment variables.")
-    try:
-        genai.configure(api_key=API_KEY)
-        model = genai.GenerativeModel(model_name)
-        return model
-    except Exception as e:
-        raise ValueError(f"Failed to initialize Gemini model '{model_name}': {e}")
-
-def parse_json_and_generate_scaffold_plan(json_data):
-    prompt = f""""
-    You are a code generation agent.
-
-    You will receive a JSON specification describing a software application (web, mobile, backend, frontend, etc.).  
-    Your task is to:
-    1. Understand the structure and components.
-    2. Generate:
-    - Shell commands to create the folder structure and empty files
-    - A dictionary of file paths (only keys, no code inside)
-
-    Format output:
-    {{
-    "shell": ["mkdir backend", "touch backend/app.py", ...],
-    "files": {{
-        "backend/app.py": "",
-        "frontend/src/App.js": "",
-        ...
-    }}
-    }}
-
-    Only include filenames in "files". Do not output the file contents.
-
-    Here is the spec:
-    {json.dumps(json_data, indent=2)}
-    """
-
-    response = genai.generate_text(prompt)
-    if response.error:
-        raise ValueError(f"Error generating scaffold plan: {response.error}")
-
-
-# import os
-# from dotenv import load_dotenv
-# import logging
-# from langchain_google_genai import ChatGoogleGenerativeAI
-# from langchain.agents import AgentExecutor, create_react_agent
-# from langchain import hub
-
-# from tools import all_tools
-
-# logging_dir = os.path.join(os.path.dirname(__file__), 'logs')
-# os.makedirs(logging_dir, exist_ok=True)
-
-# logging_file_path = os.path.join(logging_dir, 'agent.log')
-# logging.basicConfig(
-#     level=logging.INFO,
-#     format='%(asctime)s - %(levelname)s - %(message)s',
-#     handlers=[
-#         logging.FileHandler(logging_file_path), # Log to file
-#         logging.StreamHandler() # Log to console as well
-#     ])
-
-# dotenv_path = os.path.join(os.path.dirname(__file__), '.env')
-# load_dotenv(dotenv_path=dotenv_path)
-# logging.info("Load env from: %s", dotenv_path)
-
-# gemini_api_key = os.getenv("GEMINI_API_KEY")
-
-# if not gemini_api_key:
-#     logging.error("GEMINI_API_KEY not found in .env file.")
-#     exit()
-# else:
-#     logging.info("GEMINI_API_KEY loaded successfully.")
-
-# try:
-#     llm = ChatGoogleGenerativeAI(model="gemini-2.5-pro-exp-03-25", google_api_key=gemini_api_key)
-#     logging.info("LLM initialized successfully.")
-
-# except Exception as e:
-#     logging.exception("Failed to initialize LLM: %s", e)
-#     exit()
-
-# # Pull a standard ReAct agent prompt
-# prompt = hub.pull("hwchase17/react")
-
-# agent = create_react_agent(llm, all_tools, prompt)
-# logging.info("Agent created successfully.")
-
-# # Agent Executor responsible for running the agent loop LLM -> decide action -> run tool -> get observation -> LLM
-# agent_executor = AgentExecutor(
-#     agent=agent,
-#     tools=all_tools,
-#     verbose=True,  # Set to True to see process
-#     handle_parsing_errors=True,  # Handle parsing errors gracefully
-#     max_iterations=4,
-# )
-# logging.info("Agent executor created successfully.")
-
-# while True:
-#     try:
-#         user_input = input("You: ")
-#         if user_input.lower() == 'exit':
-#             logging.info("Exiting interaction loop.")
-#             break
-        
-#         logging.info((f"Received user input: {user_input}"))
-=======
 import argparse
 import logging
 from google.generativeai import GenerativeModel, configure
@@ -198,7 +82,6 @@
 def validate_json_spec(json_data):
     """
     Validate the JSON specification file against expected structure.
->>>>>>> 42111133
 
     Args:
         json_data (dict): JSON specification file.
